# -*- coding: utf-8 -*-
# Copyright 2014-2016 OpenMarket Ltd
#
# Licensed under the Apache License, Version 2.0 (the "License");
# you may not use this file except in compliance with the License.
# You may obtain a copy of the License at
#
#     http://www.apache.org/licenses/LICENSE-2.0
#
# Unless required by applicable law or agreed to in writing, software
# distributed under the License is distributed on an "AS IS" BASIS,
# WITHOUT WARRANTIES OR CONDITIONS OF ANY KIND, either express or implied.
# See the License for the specific language governing permissions and
# limitations under the License.


import json

from mock import ANY, Mock, call

from twisted.internet import defer

from synapse.api.errors import AuthError
from synapse.types import UserID

from tests import unittest
from tests.utils import register_federation_servlets

# Some local users to test with
U_APPLE = UserID.from_string("@apple:test")
U_BANANA = UserID.from_string("@banana:test")

# Remote user
U_ONION = UserID.from_string("@onion:farm")

# Test room id
ROOM_ID = "a-room"


def _expect_edu_transaction(edu_type, content, origin="test"):
    return {
        "origin": origin,
        "origin_server_ts": 1000000,
        "pdus": [],
        "edus": [{"edu_type": edu_type, "content": content}],
    }


def _make_edu_transaction_json(edu_type, content):
    return json.dumps(_expect_edu_transaction(edu_type, content)).encode('utf8')


class TypingNotificationsTestCase(unittest.HomeserverTestCase):
    servlets = [register_federation_servlets]

    def make_homeserver(self, reactor, clock):
        # we mock out the keyring so as to skip the authentication check on the
        # federation API call.
        mock_keyring = Mock(spec=["verify_json_for_server"])
        mock_keyring.verify_json_for_server.return_value = defer.succeed(True)

        # we mock out the federation client too
        mock_federation_client = Mock(spec=["put_json"])
        mock_federation_client.put_json.return_value = defer.succeed((200, "OK"))

        hs = self.setup_test_homeserver(
            datastore=(
                Mock(
                    spec=[
                        # Bits that Federation needs
                        "prep_send_transaction",
                        "delivered_txn",
                        "get_received_txn_response",
                        "set_received_txn_response",
                        "get_destination_retry_timings",
                        "get_devices_by_remote",
                        # Bits that user_directory needs
                        "get_user_directory_stream_pos",
                        "get_current_state_deltas",
                    ]
                )
            ),
            notifier=Mock(),
            http_client=mock_federation_client,
            keyring=mock_keyring,
        )

        return hs

    def prepare(self, reactor, clock, hs):
        # the tests assume that we are starting at unix time 1000
        reactor.pump((1000,))

        mock_notifier = hs.get_notifier()
        self.on_new_event = mock_notifier.on_new_event

        self.handler = hs.get_typing_handler()

        self.event_source = hs.get_event_sources().sources["typing"]

        self.datastore = hs.get_datastore()
        retry_timings_res = {"destination": "", "retry_last_ts": 0, "retry_interval": 0}
        self.datastore.get_destination_retry_timings.return_value = defer.succeed(
            retry_timings_res
        )

        self.datastore.get_devices_by_remote.return_value = (0, [])

        def get_received_txn_response(*args):
            return defer.succeed(None)

        self.datastore.get_received_txn_response = get_received_txn_response

        self.room_members = []

        def check_joined_room(room_id, user_id):
            if user_id not in [u.to_string() for u in self.room_members]:
                raise AuthError(401, "User is not in the room")

        hs.get_auth().check_joined_room = check_joined_room

        def get_joined_hosts_for_room(room_id):
            return set(member.domain for member in self.room_members)

        self.datastore.get_joined_hosts_for_room = get_joined_hosts_for_room

        def get_current_users_in_room(room_id):
            return set(str(u) for u in self.room_members)
<<<<<<< HEAD
=======

>>>>>>> 2e1129b5
        hs.get_state_handler().get_current_users_in_room = get_current_users_in_room

        self.datastore.get_user_directory_stream_pos.return_value = (
            # we deliberately return a non-None stream pos to avoid doing an initial_spam
            defer.succeed(1)
        )

        self.datastore.get_current_state_deltas.return_value = None

        self.datastore.get_to_device_stream_token = lambda: 0
        self.datastore.get_new_device_msgs_for_remote = lambda *args, **kargs: ([], 0)
        self.datastore.delete_device_msgs_for_remote = lambda *args, **kargs: None

    def test_started_typing_local(self):
        self.room_members = [U_APPLE, U_BANANA]

        self.assertEquals(self.event_source.get_current_key(), 0)

        self.successResultOf(
            self.handler.started_typing(
                target_user=U_APPLE, auth_user=U_APPLE, room_id=ROOM_ID, timeout=20000
            )
        )

        self.on_new_event.assert_has_calls([call('typing_key', 1, rooms=[ROOM_ID])])

        self.assertEquals(self.event_source.get_current_key(), 1)
        events = self.event_source.get_new_events(room_ids=[ROOM_ID], from_key=0)
        self.assertEquals(
            events[0],
            [
                {
                    "type": "m.typing",
                    "room_id": ROOM_ID,
                    "content": {"user_ids": [U_APPLE.to_string()]},
                }
            ],
        )

    def test_started_typing_remote_send(self):
        self.room_members = [U_APPLE, U_ONION]

        self.successResultOf(
            self.handler.started_typing(
                target_user=U_APPLE, auth_user=U_APPLE, room_id=ROOM_ID, timeout=20000
            )
        )

        put_json = self.hs.get_http_client().put_json
        put_json.assert_called_once_with(
            "farm",
            path="/_matrix/federation/v1/send/1000000",
            data=_expect_edu_transaction(
                "m.typing",
                content={
                    "room_id": ROOM_ID,
                    "user_id": U_APPLE.to_string(),
                    "typing": True,
                },
            ),
            json_data_callback=ANY,
            long_retries=True,
            backoff_on_404=True,
            try_trailing_slash_on_400=True,
        )

    def test_started_typing_remote_recv(self):
        self.room_members = [U_APPLE, U_ONION]

        self.assertEquals(self.event_source.get_current_key(), 0)

        (request, channel) = self.make_request(
            "PUT",
            "/_matrix/federation/v1/send/1000000",
            _make_edu_transaction_json(
                "m.typing",
                content={
                    "room_id": ROOM_ID,
                    "user_id": U_ONION.to_string(),
                    "typing": True,
                },
            ),
            federation_auth_origin=b'farm',
        )
        self.render(request)
        self.assertEqual(channel.code, 200)

        self.on_new_event.assert_has_calls([call('typing_key', 1, rooms=[ROOM_ID])])

        self.assertEquals(self.event_source.get_current_key(), 1)
        events = self.event_source.get_new_events(room_ids=[ROOM_ID], from_key=0)
        self.assertEquals(
            events[0],
            [
                {
                    "type": "m.typing",
                    "room_id": ROOM_ID,
                    "content": {"user_ids": [U_ONION.to_string()]},
                }
            ],
        )

    def test_stopped_typing(self):
        self.room_members = [U_APPLE, U_BANANA, U_ONION]

        # Gut-wrenching
        from synapse.handlers.typing import RoomMember

        member = RoomMember(ROOM_ID, U_APPLE.to_string())
        self.handler._member_typing_until[member] = 1002000
        self.handler._room_typing[ROOM_ID] = set([U_APPLE.to_string()])

        self.assertEquals(self.event_source.get_current_key(), 0)

        self.successResultOf(
            self.handler.stopped_typing(
                target_user=U_APPLE, auth_user=U_APPLE, room_id=ROOM_ID
            )
        )

        self.on_new_event.assert_has_calls([call('typing_key', 1, rooms=[ROOM_ID])])

        put_json = self.hs.get_http_client().put_json
        put_json.assert_called_once_with(
            "farm",
            path="/_matrix/federation/v1/send/1000000",
            data=_expect_edu_transaction(
                "m.typing",
                content={
                    "room_id": ROOM_ID,
                    "user_id": U_APPLE.to_string(),
                    "typing": False,
                },
            ),
            json_data_callback=ANY,
            long_retries=True,
            backoff_on_404=True,
            try_trailing_slash_on_400=True,
        )

        self.assertEquals(self.event_source.get_current_key(), 1)
        events = self.event_source.get_new_events(room_ids=[ROOM_ID], from_key=0)
        self.assertEquals(
            events[0],
            [{"type": "m.typing", "room_id": ROOM_ID, "content": {"user_ids": []}}],
        )

    def test_typing_timeout(self):
        self.room_members = [U_APPLE, U_BANANA]

        self.assertEquals(self.event_source.get_current_key(), 0)

        self.successResultOf(
            self.handler.started_typing(
                target_user=U_APPLE, auth_user=U_APPLE, room_id=ROOM_ID, timeout=10000
            )
        )

        self.on_new_event.assert_has_calls([call('typing_key', 1, rooms=[ROOM_ID])])
        self.on_new_event.reset_mock()

        self.assertEquals(self.event_source.get_current_key(), 1)
        events = self.event_source.get_new_events(room_ids=[ROOM_ID], from_key=0)
        self.assertEquals(
            events[0],
            [
                {
                    "type": "m.typing",
                    "room_id": ROOM_ID,
                    "content": {"user_ids": [U_APPLE.to_string()]},
                }
            ],
        )

        self.reactor.pump([16])

        self.on_new_event.assert_has_calls([call('typing_key', 2, rooms=[ROOM_ID])])

        self.assertEquals(self.event_source.get_current_key(), 2)
        events = self.event_source.get_new_events(room_ids=[ROOM_ID], from_key=1)
        self.assertEquals(
            events[0],
            [{"type": "m.typing", "room_id": ROOM_ID, "content": {"user_ids": []}}],
        )

        # SYN-230 - see if we can still set after timeout

        self.successResultOf(
            self.handler.started_typing(
                target_user=U_APPLE, auth_user=U_APPLE, room_id=ROOM_ID, timeout=10000
            )
        )

        self.on_new_event.assert_has_calls([call('typing_key', 3, rooms=[ROOM_ID])])
        self.on_new_event.reset_mock()

        self.assertEquals(self.event_source.get_current_key(), 3)
        events = self.event_source.get_new_events(room_ids=[ROOM_ID], from_key=0)
        self.assertEquals(
            events[0],
            [
                {
                    "type": "m.typing",
                    "room_id": ROOM_ID,
                    "content": {"user_ids": [U_APPLE.to_string()]},
                }
            ],
        )<|MERGE_RESOLUTION|>--- conflicted
+++ resolved
@@ -126,10 +126,7 @@
 
         def get_current_users_in_room(room_id):
             return set(str(u) for u in self.room_members)
-<<<<<<< HEAD
-=======
-
->>>>>>> 2e1129b5
+
         hs.get_state_handler().get_current_users_in_room = get_current_users_in_room
 
         self.datastore.get_user_directory_stream_pos.return_value = (
