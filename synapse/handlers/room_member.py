--- conflicted
+++ resolved
@@ -312,7 +312,6 @@
     ):
         key = (room_id,)
 
-<<<<<<< HEAD
         as_id = object()
         if requester.app_service:
             as_id = requester.app_service.id
@@ -343,22 +342,8 @@
                     third_party_signed=third_party_signed,
                     ratelimit=ratelimit,
                     content=content,
+                    require_consent=require_consent,
                 )
-=======
-        with (yield self.member_linearizer.queue(key)):
-            result = yield self._update_membership(
-                requester,
-                target,
-                room_id,
-                action,
-                txn_id=txn_id,
-                remote_room_hosts=remote_room_hosts,
-                third_party_signed=third_party_signed,
-                ratelimit=ratelimit,
-                content=content,
-                require_consent=require_consent,
-            )
->>>>>>> 01e6b405
 
         defer.returnValue(result)
 
