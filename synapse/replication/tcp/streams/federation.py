# -*- coding: utf-8 -*-
# Copyright 2017 Vector Creations Ltd
# Copyright 2019 New Vector Ltd
#
# Licensed under the Apache License, Version 2.0 (the "License");
# you may not use this file except in compliance with the License.
# You may obtain a copy of the License at
#
#     http://www.apache.org/licenses/LICENSE-2.0
#
# Unless required by applicable law or agreed to in writing, software
# distributed under the License is distributed on an "AS IS" BASIS,
# WITHOUT WARRANTIES OR CONDITIONS OF ANY KIND, either express or implied.
# See the License for the specific language governing permissions and
# limitations under the License.
from collections import namedtuple

<<<<<<< HEAD
from synapse.replication.tcp.streams._base import Stream, make_http_update_function
=======
from synapse.replication.tcp.streams._base import (
    Stream,
    current_token_without_instance,
    make_http_update_function,
)
>>>>>>> 76261fc5


class FederationStream(Stream):
    """Data to be sent over federation. Only available when master has federation
    sending disabled.
    """

    FederationStreamRow = namedtuple(
        "FederationStreamRow",
        (
            "type",  # str, the type of data as defined in the BaseFederationRows
            "data",  # dict, serialization of a federation.send_queue.BaseFederationRow
        ),
    )

    NAME = "federation"
    ROW_TYPE = FederationStreamRow

    def __init__(self, hs):
        if hs.config.worker_app is None:
            # master process: get updates from the FederationRemoteSendQueue.
            # (if the master is configured to send federation itself, federation_sender
            # will be a real FederationSender, which has stubs for current_token and
            # get_replication_rows.)
            federation_sender = hs.get_federation_sender()
<<<<<<< HEAD
            current_token = federation_sender.get_current_token
=======
            current_token = current_token_without_instance(
                federation_sender.get_current_token
            )
>>>>>>> 76261fc5
            update_function = federation_sender.get_replication_rows

        elif hs.should_send_federation():
            # federation sender: Query master process
            update_function = make_http_update_function(hs, self.NAME)
            current_token = self._stub_current_token

        else:
            # other worker: stub out the update function (we're not interested in
            # any updates so when we get a POSITION we do nothing)
            update_function = self._stub_update_function
            current_token = self._stub_current_token

        super().__init__(hs.get_instance_name(), current_token, update_function)

    @staticmethod
<<<<<<< HEAD
    def _stub_current_token():
=======
    def _stub_current_token(instance_name: str) -> int:
>>>>>>> 76261fc5
        # dummy current-token method for use on workers
        return 0

    @staticmethod
    async def _stub_update_function(instance_name, from_token, upto_token, limit):
        return [], upto_token, False<|MERGE_RESOLUTION|>--- conflicted
+++ resolved
@@ -15,15 +15,11 @@
 # limitations under the License.
 from collections import namedtuple
 
-<<<<<<< HEAD
-from synapse.replication.tcp.streams._base import Stream, make_http_update_function
-=======
 from synapse.replication.tcp.streams._base import (
     Stream,
     current_token_without_instance,
     make_http_update_function,
 )
->>>>>>> 76261fc5
 
 
 class FederationStream(Stream):
@@ -49,13 +45,9 @@
             # will be a real FederationSender, which has stubs for current_token and
             # get_replication_rows.)
             federation_sender = hs.get_federation_sender()
-<<<<<<< HEAD
-            current_token = federation_sender.get_current_token
-=======
             current_token = current_token_without_instance(
                 federation_sender.get_current_token
             )
->>>>>>> 76261fc5
             update_function = federation_sender.get_replication_rows
 
         elif hs.should_send_federation():
@@ -72,11 +64,7 @@
         super().__init__(hs.get_instance_name(), current_token, update_function)
 
     @staticmethod
-<<<<<<< HEAD
-    def _stub_current_token():
-=======
     def _stub_current_token(instance_name: str) -> int:
->>>>>>> 76261fc5
         # dummy current-token method for use on workers
         return 0
 
