--- conflicted
+++ resolved
@@ -577,27 +577,11 @@
                 """
                     UPDATE remote_media_cache
                     SET quarantined_by = ?
-<<<<<<< HEAD
-                    WHERE media_origin AND media_id = ?
+                    WHERE media_origin = ? AND media_id = ?
                 """,
                 (
                     (quarantined_by, origin, media_id)
                     for origin, media_id in remote_mxcs
-=======
-                    WHERE media_id = ?
-                """, ((quarantined_by, media_id) for media_id in local_media_mxcs))
-
-                txn.executemany(
-                    """
-                        UPDATE remote_media_cache
-                        SET quarantined_by = ?
-                        WHERE media_origin = ? AND media_id = ?
-                    """,
-                    (
-                        (quarantined_by, origin, media_id)
-                        for origin, media_id in remote_media_mxcs
-                    )
->>>>>>> 77c0629e
                 )
             )
 
